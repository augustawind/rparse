--- conflicted
+++ resolved
@@ -97,14 +97,8 @@
         test_parser!(IndexedStream<&str> | parser, {
             "%AF" => (Ok(String::from("%AF")), ("", 3));
             "%d8_/^/_" => (Ok(String::from("%d8")), ("_/^/_", 3));
-<<<<<<< HEAD
-        });
-        test_parser_errors!(IndexedStream<&str> | parser, {
+        }, {
             "" => (0, vec![Error::EOF, Error::expected_range("%")]);
-=======
-        }, {
-            "" => (0, vec![Error::EOF, Error::expected_token('%')]);
->>>>>>> 027d0bf8
             "%0" => (2, vec![Error::EOF]);
             "%zz" => (1, vec![Error::unexpected_token('z')]);
         });
